--- conflicted
+++ resolved
@@ -75,15 +75,10 @@
     explicit QCanBusFrame(FrameType type = DataFrame) Q_DECL_NOTHROW :
         isExtendedFrame(0x0),
         version(0x0),
-<<<<<<< HEAD
         isFlexibleDataRate(0x0)
     {
+        memset(reserved, 0, sizeof(reserved));
         setFrameId(0x0);
-=======
-        extra(0x0)
-    {
-        memset(reserved, 0, sizeof(reserved));
->>>>>>> 498b1424
         setFrameType(type);
     }
 
@@ -109,20 +104,11 @@
         format(DataFrame),
         isExtendedFrame(0x0),
         version(0x0),
-<<<<<<< HEAD
         isFlexibleDataRate(data.length() > 8 ? 0x1 : 0x0),
         load(data)
     {
-        Q_UNUSED(reserved);
-
+        memset(reserved, 0, sizeof(reserved));
         setFrameId(identifier);
-=======
-        extra(0x0),
-        load(data)
-    {
-        Q_UNUSED(extra);
-        memset(reserved, 0, sizeof(reserved));
->>>>>>> 498b1424
     }
 
     bool isValid() const Q_DECL_NOTHROW
