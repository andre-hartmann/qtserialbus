--- conflicted
+++ resolved
@@ -804,7 +804,6 @@
         QCOMPARE(QModbusResponse::calculateDataSize(rdi), 22);
     }
 
-<<<<<<< HEAD
     void testCustomCalculator()
     {
         // request
@@ -844,7 +843,8 @@
             return 27;
         });
         QCOMPARE(QModbusRequest::calculateDataSize(request), 27);
-=======
+    }
+
     void testCalculateLongDataSize()
     {
         QByteArray longData = QByteArray(128, ' ');
@@ -862,7 +862,6 @@
 
         const QModbusRequest wmrRequest(QModbusPdu::WriteMultipleRegisters, longData);
         QCOMPARE(QModbusRequest::calculateDataSize(wmrRequest), 1 + longData.size());
->>>>>>> 20adfdf1
     }
 };
 
